--- conflicted
+++ resolved
@@ -290,95 +290,7 @@
 
 
 ;; <br/>
-<<<<<<< HEAD
-;; # Some casting functions for your convenience
-;;;;;;;;;;;;;;;;;;;;;;;;;;;;;;;;;;;;;;;;;;;;;;;;;
-;;
-;; These functions can be imported and used in your `:cast-fns` specification.
-;; They focus on handling some of the mess of dealing with numeric casting.
-;; None of these functions are transducers.
-
-;; ## ->int
-
-(defn ->int
-  "Translate to int from string or other numeric. If string represents a non integer value,
-  it will be rounded down to the nearest int.
-
-  An opts map can be specified as the first arguments with the following options:
-  * `:nil-fill` - return this when input is empty/nil."
-  ([x]
-   (->int {} x))
-  ([{:keys [nil-fill]} x]
-   (cond
-     (impl/not-blank? x) (-> x s/trim Double/parseDouble int)
-     (number? x) (int x)
-     :else nil-fill)))
-
-;; ## ->long
-
-(defn ->long
-  "Translate to long from string or other numeric. If string represents a non integer value,
-  will be rounded down to the nearest long.
-
-  An opts map can be specified as the first arguments with the following options:
-  * `:nil-fill` - return this when input is empty/nil."
-  ([x]
-   (->long {} x))
-  ([{:keys [nil-fill]} x]
-   (cond
-     (impl/not-blank? x) (-> x s/trim Double/parseDouble long)
-     (number? x) (long x)
-     :else nil-fill)))
-
-;; ## ->float
-
-(defn ->float
-  "Translate to float from string or other numeric.
-
-  An opts map can be specified as the first arguments with the following options:
-  * `:nil-fill` - return this when input is empty/nil."
-  ([x]
-   (->float {} x))
-  ([{:keys [nil-fill]} x]
-   (cond
-     (impl/not-blank? x) (-> x s/trim Float/parseFloat)
-     (number? x) (float x)
-     :else nil-fill)))
-
-;; ## ->double
-
-(defn ->double
-  "Translate to double from string or other numeric.
-
-  An opts map can be specified as the first arguments with the following options:
-  * `:nil-fill` - return this when input is empty/nil."
-  ([x]
-   (->double {} x))
-  ([{:keys [nil-fill]} x]
-   (cond
-     (impl/not-blank? x) (-> x s/trim Double/parseDouble)
-     (number? x) (double x)
-     :else nil-fill)))
-
-;; ## ->boolean
-
-(defn ->boolean
-  "Translate to boolean from string or other numeric.
-
-  An opts map can be specified as the first arguments with the following options:
-  * `:nil-fill` - return this when input is empty/nil."
-  ([x]
-   (->boolean {} x))
-  ([{:keys [nil-fill]} x]
-   (cond
-     (string? x) (case (-> x s/trim s/lower-case)
-                   ("true" "yes" "t") true
-                   ("false" "no" "f") false
-                   "" nil-fill)
-     (number? x) (not (zero? x))
-     (nil? x) nil-fill
-     :else (boolean x))))
-=======
+
 ;; # Cating functions
 
 ;; Semantic CSV comes complete with a number of casting functions for making your life easier with respect to casting.
@@ -396,7 +308,6 @@
 ;; To see the implementations of these functions, visit the [casters section](#semantic-csv.casters).
 
 ;; Example usage
->>>>>>> a7fbb965
 
 ;;     (slurp-csv "test/test.csv"
 ;;                :cast-fns {:this ->int})
